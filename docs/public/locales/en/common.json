{
  "announcement": {
    "message": "⚡️ Version 5 is now released!",
    "link": {
      "href": "/docs/getting-started/new",
      "title": "Find out whats new"
    }
  },
  "notFound": {
    "title": "404: Not found",
    "description": "Page not found",
    "heading": "404 | Page Not Found 💫",
    "message": "You have traveled into uncharted space.",
    "back-to-home": "Warp Home"
  },
  "homepage": {
    "title": {
      "main": "Handle Idle Users with",
      "highlighted": "Confidence"
    },
    "seo": {
      "title": "IdleTimer",
      "description": "Robust activity and idle detection for your React applications."
    },
    "message": "Detect and respond to your user's activity or lack thereof.",
    "getStarted": "Get Started",
    "features": {
      "title": "Features",
      "description": "Robust feature set for all your activity detection needs.",
      "idleDetection": {
        "title": "Idle Detection",
        "description": "Callbacks for when your user goes idle and becomes active again after being idle. Timers are offloaded to a WebWorker to avoid background throttling."
      },
      "activityDetection": {
        "title": "Activity Detection",
        "description": "Callback when your user performs the specified events. This call back can be debounced or throttled to preserve performance."
      },
      "confirmPrompt": {
        "title": "Confirm Prompt",
        "description": "Callback to open a confirm prompt with a countdown timer before the idle event is fired. Give your users a chance to let you know they are still there."
      },
      "crossTabSupport": {
        "title": "Cross Tab Support",
        "description": "Support for multiple tabs and windows through a BroadcastChannel with localStorage fallback for older browsers."
      }
    },
    "stats": {
      "title": "Statistics",
      "description": "Current engagement and quality statistics for the latest build of IdleTimer.",
      "monthlyDownloads": "Monthly Downloads",
      "totalDownloads": "Total Downloads",
      "githubStars": "Github Stars",
      "testCoverage": "Test Coverage",
      "codeQuality": "Code Quality",
      "discordMembers": "Discord Members"
    },
    "demo": {
      "title": "Demo",
      "description": "See IdleTimer in action. Go ahead and play around!"
    },
    "sponsor": {
      "title": "Support IdleTimer",
      "description": "A lot of time and effort goes into maintaining and improving this project. Your donations help ensure that IdleTimer is the best it can be. You can support by subscribing or a one time donation. All donations have an associated reward.",
      "sponsorTheProject": "Sponsor the project securely with Github",
      "organizationSponsors": "Organization Sponsors",
      "individualSponsors": "Individual Sponsors"
    },
    "usedBy": {
      "title": "Trusted By Many",
      "description": "IdleTimer is trusted by organizations world wide. If your company uses IdleTimer and you would like to have your logo and link included here, open an issue!"
    }
  },
  "tableOfContents": {
    "onThisPage": "On This Page"
  },
  "editPageButton": {
    "editThisPage": "Edit This Page"
  },
  "mobileNav": {
    "docs": "Docs",
    "guides": "Guides",
    "faq": "FAQ",
    "sponsors": "Sponsors"
  },
  "footer": {
    "madeWith": "Made with"
  },
  "discordBar": {
    "heading": "Connect with the community",
    "description": "Feel free to ask questions, report issues, and meet new people.",
    "join": "Join the Discord!"
  },
  "copyButton": {
    "copy": "copy",
    "copied": "copied"
  },
  "componentLinks": {
    "viewSource": "View Source"
  },
  "propsTable": {
    "required": "required",
    "description": "description",
    "type": "type",
    "default": "default"
  },
  "props": {
    "timeout": "Activity Timeout in milliseconds.",
    "promptTimeout": "When the user becomes idle, the onPrompt function is called. After the prompt timeout in is reached, the onIdle function is called.",
    "events": "DOM events to watch for activity on.",
    "immediateEvents": "DOM events that will immediately call onIdle",
    "onPrompt": "When promptTimeout is set, this function is called after the user becomes idle. This is useful for displaying a confirm prompt. If the prompt timeout is reached, onIdle is then called.",
    "onIdle": "Function to call when user becomes idle.",
    "onActive": "Function to call when user becomes active.",
    "onAction": "Function to call on user activity.",
    "debounce": "Debounce the onAction function by setting delay in milliseconds.",
    "throttle": "Throttle the onAction function by setting delay in milliseconds.",
    "eventsThrottle": "Throttle the activity events. Useful if you are listening to mouse events. Helps to cut down on cpu usage.",
    "element": "Element reference to bind activity listeners to.",
    "startOnMount": "Start the timer on mount.",
    "startManually": "Require the timer to be started manually.",
    "stopOnIdle": "Once the user goes idle the IdleTimer will not reset on user input instead, start() or reset() must be called manually to restart the timer.",
    "crossTab": "Enable the cross tab feature.",
    "syncTimers": "Sync timers across all tabs.",
    "leaderElection": "Enables the Leader Election feature. Leader Election will assign one tab to be the leader."
  },
  "methods": {
    "start": "Restore initial state and start timer.",
    "reset": "Restore initial state.",
    "activate": "Restore initial state, start the timer and emit onActive if user is idle.",
    "pause": "Store remaining time and stop timer.",
    "resume": "Resumes a paused timer.",
    "isIdle": "Returns whether or not the user is idle.",
    "isPrompted": "Returns whether or not this tab is in the prompted state.",
    "isLeader": "Returns whether or not current tab is the leader.",
<<<<<<< HEAD
    "getTabId": "Returns the current tab's id.",
=======
>>>>>>> ff1cdba7
    "getRemainingTime": "Time remaining before idle in milliseconds.",
    "getElapsedTime": "How much time has elapsed in milliseconds since last reset.",
    "getTotalElapsedTime": "How much time has elapsed in milliseconds since hook mounts.",
    "getLastIdleTime": "Last time the user was idle.",
    "getLastActiveTime": "Last time the user was active.",
    "getTotalIdleTime": "Total time the user has been idle in milliseconds.",
    "getTotalActiveTime": "Total time the user has been active in milliseconds.",
    "message": "Broadcast a message to all tabs.",
    "emitOnSelf": "Emits the onMessage callback on the instance sending the message."
  }
}<|MERGE_RESOLUTION|>--- conflicted
+++ resolved
@@ -132,10 +132,7 @@
     "isIdle": "Returns whether or not the user is idle.",
     "isPrompted": "Returns whether or not this tab is in the prompted state.",
     "isLeader": "Returns whether or not current tab is the leader.",
-<<<<<<< HEAD
     "getTabId": "Returns the current tab's id.",
-=======
->>>>>>> ff1cdba7
     "getRemainingTime": "Time remaining before idle in milliseconds.",
     "getElapsedTime": "How much time has elapsed in milliseconds since last reset.",
     "getTotalElapsedTime": "How much time has elapsed in milliseconds since hook mounts.",
